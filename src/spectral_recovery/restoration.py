<<<<<<< HEAD
"""RestorationArea class

The RestorationArea (RA) class is used to coordinate the restoration site
polygon, reference polygons, dates and the timeseries image data. RA 
is intended to be initialized/used by methods returning metrics and/or
restoration info to users (e.g plot_spectral_trajectory or compute_metrics).
=======
"""Restoration Area class and helper methods.

The RestorationArea class coordinates the spectral data, dates,
polygons, and recovery target logic/computation, that is used
to fully define a restoration area. The expectation is for 
RestorationArea instances to be passed to recovery metric
methods, so that each method can have encapsulated access to
relevant restoration site information.
>>>>>>> 1b6f77ae

"""
import operator

from typing import Callable, Dict, List, Tuple
from datetime import datetime
from inspect import signature

import xarray as xr
import geopandas as gpd
import pandas as pd
import numpy as np

from pandas import Index as pdIndex

from spectral_recovery.targets import MedianTarget, expected_signature
from spectral_recovery.timeseries import _SatelliteTimeSeries

from spectral_recovery._config import VALID_YEAR

def _str_to_dt(years: str | List[str]):
    if isinstance(years, list):
        years_dt = [0, 0]
        for i, year in enumerate(years):
            years_dt[i] = pd.to_datetime(year)
    else:
        years_dt = pd.to_datetime(years)
    return years_dt

def _valid_year_format(year_str):
    year_match = VALID_YEAR.match(year_str)
    if not year_match:
        raise ValueError(
            f"Could not parse {year_str} into a year. "
            "Please ensure the year is in the format 'YYYY'."
        )
    return year_str

class RestorationArea:
    """A Restoration Area (RA).

    A RestorationArea object validates and holds the locations, spectral
    data, dates, and recovery target(s) that define a restoration area.

    Attributes
    -----------
    full_timeseries : xr.DataArray
        A 4D (band, time, y, x) DataArray of images.
    start_year : datetime
        The first year of the timeseries.
    end_year : datetime
        The last year of the timeseries.
    restoration_polygon : GeoDataFrame
        The spatial deliniation of the restoration event. There
        must only be one geometry in the GeoDataframe and it must be
        of type shapely.Polygon or shapely.MultiPolygon.
    disturbance_start : str
        The start year of the disturbance window.
    restoration_start : str
        The start year of the restoration window.
    reference_years : list of str
        List of two strings: the start and end years of the reference 
        window, respectively. 
    restoration_image_stack : xr.DataArray
        The image stack which fully contains the restoration site. 
        Derived (clipped) from full_timeseries. This is the stack used
        by recovery metric methods when computing metrics.
    reference_polygons : GeoDataFrame
        The spatial delinitation of the reference system area(s).
    reference_image_stack : xr.DataArray
        The image stack which fully contains the reference system
        defined by reference_polygons. If reference_polyigons is None,
        reference_image_stack = restoration_image_stack. This is the 
        stack used by recovery_target_method to compute recovery targets.
    recovery_target_method : callable
        The method used for computing the recovery target. Default
        is median target method with polygon scale (i.e
        MedianTarget(scale="polygon"))
    recovery_target : xr.DataArray
        The recovery target values.

    """

    def __init__(
        self,
        restoration_polygon: gpd.GeoDataFrame,
        composite_stack: xr.DataArray,
        reference_polygons: gpd.GeoDataFrame = None,
        recovery_target_method: Callable[
            [xr.DataArray, Tuple[datetime]], xr.DataArray
        ] = MedianTarget(scale="polygon"),
    ) -> None:
        """ RestorationArea constructor.

        Parameters
        ----------
        restoration_polygon : geopandas.GeoDataFrame
            The polygon and associated dates of the restoration site,
            contained in a GeoDataFrame.
            
            If reference_polygons is None, 0th column must contain
            disturbance start year, 1st must restoration start year,
            and 3rd and 4th must contain the reference start and end
            years, respectively. If reference_polygons is not None,
            only disturbance and restoration start year must be provided.
        composite_stack : xr.DataArray
            The 4D stack of images to derive recovery metrics from.
            Must have dimensions ["band","time","y","x"] with coordinates.
            The data is expected (but not enforced) to be index values,
            not raw spectral data.
        reference_polygons : geopandas.GeoDataFrame, optional
            The polygon(s) and associated dates of the reference 
            system, contained in a GeoDataFrame.

            0th column must contain the reference start year while
            the 1st column must contain the reference end year. If
            reference start and end years are also provided in the
            restoration_polygons DataFrame, the dates defined in 
            reference_polygons will supersede.
        recovery_target_method : Callable, optional
            The method to compute recovery target with.
        
        """
        self.full_timeseries = composite_stack
        self.reference_polygons = reference_polygons
        self.restoration_polygon = restoration_polygon
        self.recovery_target_method = recovery_target_method
<<<<<<< HEAD
        self.disturbance_start = self._get_dist_from_frame()
        self.restoration_start = self._get_rest_from_frame()
        self.reference_years = self._get_ref_from_frame()
        self.timeseries_start = self._npdt_to_year(
            np.min(self.full_timeseries["time"].data)
        )
        self.timeseries_end = self._npdt_to_year(
            np.max(self.full_timeseries["time"].data)
        )

        # Ensure dates are valid when compared to timeseries and with each other
        self._validate_dates()
        self._validate_recovery_target_method()

        # Clip images with restoration polygon to get rid of urequired data
        self.restoration_image_stack = composite_stack.rio.clip(
            self.restoration_polygon.geometry.values
        )
        # Get the timeseries that will be used for computing recovery targets
        self.reference_image_stack = self._get_reference_image_stack()
        # Compute recovery target based on the passed/default method
        self.recovery_target = self.recovery_target_method(
            image_stack=self.reference_image_stack, reference_date=self.reference_years
        )

    full_timeseries = property(operator.attrgetter("_full_timeseries"))
    restoration_polygon = property(operator.attrgetter("_restoration_polygon"))
    reference_polygons = property(operator.attrgetter("_reference_polygons"))
    recovery_target_method = property(operator.attrgetter("_recovery_target_method"))
    disturbance_start = property(operator.attrgetter("_disturbance_start"))
    restoration_start = property(operator.attrgetter("_restoration_start"))
    reference_years = property(operator.attrgetter("_reference_years"))

=======

        # Eagerly compute the dates by called properties
        # This will force errors to throw early before init is complete
        # NOTE: this is messy; the polygon and dates are controlled in
        # difference properties making seperate calls necessary. Future
        # refactors should consider keeping checks all in one property
        self.disturbance_start
        self.restoration_start
        self.reference_years

    @property
    def full_timeseries(self) -> xr.DataArray:
        return self._full_timeseries
    
>>>>>>> 1b6f77ae
    @full_timeseries.setter
    def full_timeseries(self, t) -> None:
        """ full_timeseries setter. 
        
        Checks that the provided timeseries contains the correct
        dims and is an annual timeseries before setting the property.
        Forces lazy (re-)computation of the dependant cached properties,
        restoration_image_stack and reference_image_stack.
        
        """
        self._restoration_image_stack = None
        self._reference_image_stack = None

        if not t.satts.is_annual_composite:
            raise ValueError(
                "composite_stack is not a valid set of annual composites. Please"
                " ensure there are no missing years and that the DataArray object"
                " contains 'band', 'time', 'y' and 'x' dimensions."
            ) from None
        self._full_timeseries = t

<<<<<<< HEAD
=======
    @property
    def end_year(self) -> np.datetime64:
        """The final year of the timeseries"""
        return pd.to_datetime(self.full_timeseries["time"].max().data)
    
    @property
    def start_year(self) -> np.datetime64:
        """The first year of the timeseries"""
        return pd.to_datetime(self.full_timeseries["time"].min().data)
    
    @property
    def restoration_polygon(self) -> gpd.GeoDataFrame:
        """Restoration site GeoDataFrame
        
        GeoDataFrame contains a Shapely.Polygon and
        2 or 4 str columns. Polygon defines the area of
        the restoration site while attributes define 
        the disturbance start, restoration start, reference
        end, and reference start years respectively.
        
        """
        return self._restoration_polygon
    
>>>>>>> 1b6f77ae
    @restoration_polygon.setter
    def restoration_polygon(self, rp) -> None:
        """ restoration_polygon setter.

        Checks that input is a GeoDataFrame, contains
        only one row/geometry and that the given geom is
        within the bounds of self.full_timeseries. Forces
        lazy (re-)computation of disturbance_start,
        restoration_start, reference years, and recovery_target
        cached properties.

        """
        # NOTE: this is messy because restoration_polygon now takes
        # the whole DF with the dates (not just poly), which makes
        # the date attributes dependant on it. This attr should
        # be refactored for clarity. 
        self._recovery_target = None
        self._disturbance_start = None
        self._restoration_start = None
        if self._reference_polygons is None:
            self._reference_years = None
        
        if not isinstance(rp, gpd.GeoDataFrame):
            raise ValueError(
                f"restoration_polygon must be a GeoDataFrame (recieved type {type(rp)})"
            )
        if rp.shape[0] != 1:
            raise ValueError(
                "restoration_polygon instance can only contain one Polygon."
            ) from None
        if not self.full_timeseries.satts.contains_spatial(rp):
            raise ValueError(
                "restoration_polygon is not within the bounds of images"
            ) from None

        self._restoration_polygon = rp

<<<<<<< HEAD
=======
    
    @property
    def reference_polygons(self) -> gpd.GeoDataFrame:
        """Reference system GeoDataFrame

        GeoDataFrame contains a Shapely.Polygon and
        2 str columns. Polygon defines the areas used in
        the reference system while columns define 
        the reference end and start year, respectively.
        
        """
        return self._reference_polygons
    
>>>>>>> 1b6f77ae
    @reference_polygons.setter
    def reference_polygons(self, refp) -> None:
        """ reference_polygons setter.

        If refp is not None, checks that refp is a GeoDataFrame
        and that all geoms are within the bounds of full_timeseries
        property. Forces lazy (re-)computattion of _reference_image_stack
        property and immediately recomputes reference_years property.

        Raises
        ------
        TypeError 
            - If refp not None and not geopandas.GeoDataFrame.
        ValueError
            - If refp not within spatial bounds of full_timeseries prop.

        """
        self._reference_years = None
        self._reference_image_stack = None
        if refp is not None:
            if not isinstance(refp, gpd.GeoDataFrame):
                raise TypeError(f"reference_polygons must be a GeoDataFrame (recieved type {type(refp)})")
            if not self.full_timeseries.satts.contains_spatial(refp):
                raise ValueError(
                    "not all reference_polygons within the bounds of images"
                ) from None
        self._reference_polygons = refp

<<<<<<< HEAD
=======
    
    @property
    def recovery_target_method(self) -> Callable:
        """Method used to compute recovery targets for the RestorationArea"""
        return self._recovery_target_method
    
>>>>>>> 1b6f77ae
    @recovery_target_method.setter
    def recovery_target_method(self, rtm) -> None:
        """ recovery_target_method setter.

        Checks that signature of method matches required signature.
        Then checks method type is compatible with the current
        restoration site and reference system (i.e historic or
        reference recovery target set-up). Forces lazy (re-)computation
        of the recovery_target property.

        Raises
        ------
        ValueError
            - If rtm does not have required call signature.
            - If rtm is not compatible with current polygons.
        
        """
        self._recovery_target = None
        if signature(rtm) != expected_signature:
            raise ValueError(
                "The provided recovery target method must have the expected call signature:"
                f" {expected_signature} (given {signature(rtm)})"
            )
        if self.reference_polygons is not None:
            if isinstance(rtm, MedianTarget):
                if rtm.scale == "pixel":
                    raise TypeError("Pixel scale median recovery target cannot be used with reference polygons, only polygon scale.")
        self._recovery_target_method = rtm
    
    @property
    def recovery_target(self) -> xr.DataArray:
        """Recovery target of the RestorationArea.

<<<<<<< HEAD
    @disturbance_start.setter
    def disturbance_start(self, ds):
        RestorationArea._valid_year_format(ds)
        self._disturbance_start = ds

    @restoration_start.setter
    def restoration_start(self, rs):
        RestorationArea._valid_year_format(rs)
        self._restoration_start = rs

    @reference_years.setter
    def reference_years(self, refys):
        if not isinstance(refys, (list, tuple)):
            raise ValueError("Reference years must be a list or tuple")
        if len(refys) != 2:
            raise ValueError(
                f"Iterable of reference years must contain exactly 2 years (given {len(refys)})"
            )
        for year in refys:
            RestorationArea._valid_year_format(year)
        self._reference_years = refys

    def _get_dist_from_frame(self):
        rest_dates = pd.DataFrame(self.restoration_polygon.drop(columns="geometry"))
        try:
            disturbance_start = rest_dates.iloc[:, 0][0]
        except IndexError:
            raise ValueError(
                "Missing disturbance start year. Please ensure the 1st column of the restoration polygon's "
                " attribute table contains the disturbance window start year. "
            )
        return str(disturbance_start)

    def _get_rest_from_frame(self):
        rest_dates = pd.DataFrame(self.restoration_polygon.drop(columns="geometry"))
=======
        The recovery targets of the RestorationArray provided in
        an xarray.DataArray. The targets are computed using the
        recovery_target_method and based on either historic conditions
        or a reference system, if provided.

        """
        if self._recovery_target is None:
            self._recovery_target = self.recovery_target_method(
                image_stack=self.reference_image_stack, reference_date=self.reference_years
            )
        return self._recovery_target
    
    @property
    def disturbance_start(self) -> str:
        """Start year of the disturbance window.
        
        A str taken from first column of the restoration_polygon
        geopandas.GeoDataFrame. Represents the start year of the
        disturbance window. Must be within the temporal range of
        the full_timeseries property.

        Raises
        ------
        ValueError
            - If disturbance start year greater than restoration year.
            - If disturbance start year is not within temporal
              range of full_timeseries.

        """
        if self._disturbance_start is None:
            self._disturbance_start = self._get_dist_from_frame()
            if self._disturbance_start >= self.restoration_start:
                raise ValueError(
                    f"Disturbance start year cannot be greater than restoration start year (given disturbance_start={self._disturbance_start} and restoration_start={self.restoration_start})"
                )
            if not self.full_timeseries.satts.contains_temporal(_str_to_dt(self._disturbance_start)):
                raise ValueError(
                    f"Disturbance start year { self._disturbance_start} not within timeseries range of {self.start_year}-{self.end_year}."
                )
        return self._disturbance_start

    @property
    def restoration_start(self) -> str:
        """Start year of the restoration window.
        
        A str taken from second column of the restoration_polygon
        geopandas.GeoDataFrame. Represents the start year of the
        restoration window. Must be within the temporal range of
        the full_timeseries property.

        Raises
        ------
        ValueError
            - If restoration start year less than disturbance start year.
            - If restoration start year is not within temporal
              range of full_timeseries.

        """
        if self._restoration_start is None:
            self._restoration_start = self._get_rest_from_frame()
            if self._restoration_start <= self.disturbance_start:
                raise ValueError(
                    f"Restoration start year cannot be less than disturbance start year (given disturbance_start={self.disturbance_start} and restoration_start={self._restoration_start})"
                )
            if not self.full_timeseries.satts.contains_temporal(_str_to_dt(self._restoration_start)):
                raise ValueError(
                    f"Restoration start year { self._restoration_start} not within timeseries range of {self.start_year}-{self.end_year}."
                )
        return self._restoration_start
    
    @property
    def reference_years(self) -> str:
        """Start and end year of the reference window.
        
        List of 2 str taken from third and fourth column of the
        restoration_polygon geopandas.GeoDataFrame or, if 
        reference_polygons is not None, the first and second column
        of the reference_polygons GeoDataFrame. Represents the start
        and end year of the reference window. Must be within temporal
        range of the full_timeseries property.

        Raises
        ------
        ValueError
            - If reference start year greater than reference end year.
            - If range of years between reference start and end year are
              not within temporal range of full_timeseries.
        
        """
        if self._reference_years is None:
            self._recovery_target = None
            self._reference_years = self._get_ref_from_frame()
            if  self._reference_years[0] > self._reference_years[1]:
                raise ValueError(
                    f"Reference start year must be less than or equal to end year (but {self._reference_years[0]} > {self._reference_years[1]})"
                )
            if not self.full_timeseries.satts.contains_temporal(_str_to_dt(self._reference_years)):
                raise ValueError(
                    f"Reference years { self._reference_years} not within timeseries range of {self.start_year}-{self.end_year}."
                )
        return self._reference_years
    
    @property
    def reference_image_stack(self) -> xr.DataArray:
        """Reference image stack.

        The image stack for computing recovery targets. The reference 
        image stack is the same as restoration_image_stack if
        reference_polygons is None (i.e looking at historic targets).
        If reference_polygons is not None, the full_timeseries is clipped
        using the polygons in reference_polygons. 

        """
        if self._reference_image_stack is None:
            self._recovery_target = None
            if self.reference_polygons is None:
                # reference stack is the same as the restoration image stack
                 self._reference_image_stack = self.restoration_image_stack
            else:
                # reference image stack is clipped using the reference polygons
                # Need to make sure that each polygon is clipped seperately then stacked
                clipped_stacks = {}
                for i, row in self.reference_polygons.iterrows():
                    polygon_stack = self.full_timeseries.rio.clip(gpd.GeoSeries(row.geometry).values)
                    clipped_stacks[i] = polygon_stack

                self._reference_image_stack = xr.concat(
                    clipped_stacks.values(),
                    dim=pdIndex(clipped_stacks.keys(), name="poly_id"),
                )

        return self._reference_image_stack
    
    @property
    def restoration_image_stack(self)-> xr.DataArray:
        """Restoration image stack.

        The image stack containing the restoration site. 
        Clipped to the bounding box of the restoration polygon.

        """
        if self._restoration_image_stack is None:
            self._restoration_image_stack = self.full_timeseries.rio.clip(
                self.restoration_polygon.geometry.values
            )
        return self._restoration_image_stack

    def _get_dist_from_frame(self):
        """ Get and validate disturbance start year from restoration_polygon. """
        rest_dates = pd.DataFrame(self.restoration_polygon.drop(columns='geometry'))
        try:
            disturbance_start = rest_dates.iloc[:, 0][0]
        except IndexError:
            raise ValueError("Missing disturbance start year. Please ensure the 1st column of the restoration polygon's "
                             " attribute table contains the disturbance window start year. ")
        disturbance_start_str = str(disturbance_start)
        disturbance_start_str = _valid_year_format(disturbance_start_str)
        return disturbance_start_str
    
    def _get_rest_from_frame(self):
        """ Get and validate restoration start year from restoration_polygon. """
        rest_dates = pd.DataFrame(self.restoration_polygon.drop(columns='geometry'))
>>>>>>> 1b6f77ae
        try:
            restoration_start = rest_dates.iloc[:, 1][0]
        except IndexError:
<<<<<<< HEAD
            raise ValueError(
                "Missing restoration start year. Please ensure the 2nd column of the restoration polygon's "
                " attribute table contains the restoration window start year. "
            )
        return str(disturbance_start)

=======
            raise ValueError("Missing restoration start year. Please ensure the 2nd column of the restoration polygon's "
                             " attribute table contains the restoration window start year. ")
        rest_start_str = str(restoration_start)
        rest_start_str = _valid_year_format(rest_start_str)
        return rest_start_str
    
>>>>>>> 1b6f77ae
    def _get_ref_from_frame(self):
        """ Get and validate reference years from either restoration_polygon
        or reference_polygons. """
        if self.reference_polygons is not None:
            ref_dates = pd.DataFrame(self.reference_polygons.drop(columns="geometry"))
            try:
                ref_start = ref_dates.iloc[:, 0][0]
                ref_end = ref_dates.iloc[:, 1][0]
            except:
                ValueError(
                    "Missing reference years. Reference start and end years must be"
                    " provided in the 1st and 2nd columns of the reference polygon's"
                    " attribute table."
                )
        else:
<<<<<<< HEAD
            rest_dates = pd.DataFrame(self.restoration_polygon.drop(columns="geometry"))
=======
            ref_dates = pd.DataFrame(self.restoration_polygon.drop(columns='geometry'))
>>>>>>> 1b6f77ae
            try:
                ref_start = ref_dates.iloc[:, 2][0]
                ref_end = ref_dates.iloc[:, 3][0]
            except IndexError:
<<<<<<< HEAD
                raise ValueError(
                    "Missing reference years. If reference_polygons is None then "
                    " reference years (start and end) must be provided in 3rd and 4th "
                    "columns of the restoration polygon's attribute table."
                )
        return [str(disturbance_start), str(disturbance_end)]

    def _validate_dates(self):
        """Validate reference, disturbance, and restoration dates"""
        RestorationArea.validate_year_orders(
            self.disturbance_start, self.restoration_start, self.reference_years
        )

        for years in [
            self.disturbance_start,
            self.restoration_start,
            self.reference_years,
        ]:
            # Check that the years are valid for the given timeseries of images
            year_dt = RestorationArea._str_to_dt(years)
            if not self.full_timeseries.satts.contains_temporal(year_dt):
                raise ValueError(
                    f"{year_dt} not contained in the range of the image stack: "
                    f" {self.full_timeseries.time.min().data}-{self.full_timeseries.time.max().data}"
                )

    def _validate_recovery_target_method(self):
        """Validate the recovery target method.

        If reference polygons are present, ensure that the recovery
        target method is per-polygon, not per-pixel.

        Raises
        ------
        TypeError
            - If reference polygons exist and recovery_target_method
            is an instance of MedianTarget with scale == "pixel"

        """
        if self.reference_polygons is not None:
            if isinstance(self.recovery_target_method, MedianTarget):
                if self.recovery_target_method.scale == "pixel":
                    raise TypeError(
                        "Pixel scale median recovery target cannot be used with reference polygons, only polygon scale."
                    )

    def _get_reference_image_stack(self):
        """Get reference image stack.

        Reference image stack is equal to the restoration image
        if not reference polygons are provided, or is clipped from the
        initial full_timeseries if reference polygons are provided.

        Parameters
        ----------
        reference_polygons : gpd.GeoDataframe
            Reference polygons.
        image_stack : xr.DataArray
            4D stack of images (band, time, y, x).

        Returns
        -------
        reference_stack : xr.DataArray
            5D stack of clipped image data (poly_id, band, time, y, x).
            Coordinate values for poly_id are the row number that each
            polygon belonged to in reference_polygons.

        """
        if self.reference_polygons is None:
            # reference stack is the same as the restoration image stack
            reference_stack = self.restoration_image_stack
        else:
            # reference image stack is clipped using the reference polygons
            # Need to make sure that each polygon is clipped seperately then stacked
            clipped_stacks = {}
            for i, row in self.reference_polygons.iterrows():
                polygon_stack = self.full_timeseries.rio.clip(
                    gpd.GeoSeries(row.geometry).values
                )
                clipped_stacks[i] = polygon_stack

            reference_stack = xr.concat(
                clipped_stacks.values(),
                dim=pdIndex(clipped_stacks.keys(), name="poly_id"),
            )
        return reference_stack

    @staticmethod
    def _valid_year_format(year_str):
        year_match = VALID_YEAR.match(year_str)
        if not year_match:
            raise ValueError(
                f"Could not parse {year_str} into a year. "
                "Please ensure the year is in the format 'YYYY'."
            )

    @staticmethod
    def validate_year_orders(disturbance_start, restoration_start, reference_years):
        if reference_years[0] > reference_years[1]:
            raise ValueError(
                f"Reference start year must be less than or equal to the reference end year (but {reference_years[0]} > {reference_years[1]})"
            )
=======
                raise ValueError("Missing reference years. If reference_polygons is None then "
                            " reference years (start and end) must be provided in 3rd and 4th "
                            "columns of the restoration polygon's attribute table." )
        
        ref_start_str = str(ref_start)
        ref_end_str = str(ref_end)
        ref_start_str = _valid_year_format(ref_start_str)
        ref_end_str = _valid_year_format(ref_end_str)
>>>>>>> 1b6f77ae

        return [ref_start_str, ref_end_str]


    @staticmethod
    def _npdt_to_year(np_dt: np.datetime64):
        """Convert np.datetime64 to year str"""
        pd_dt = pd.to_datetime(np_dt)
        return str(pd_dt.year)<|MERGE_RESOLUTION|>--- conflicted
+++ resolved
@@ -1,11 +1,3 @@
-<<<<<<< HEAD
-"""RestorationArea class
-
-The RestorationArea (RA) class is used to coordinate the restoration site
-polygon, reference polygons, dates and the timeseries image data. RA 
-is intended to be initialized/used by methods returning metrics and/or
-restoration info to users (e.g plot_spectral_trajectory or compute_metrics).
-=======
 """Restoration Area class and helper methods.
 
 The RestorationArea class coordinates the spectral data, dates,
@@ -14,7 +6,6 @@
 RestorationArea instances to be passed to recovery metric
 methods, so that each method can have encapsulated access to
 relevant restoration site information.
->>>>>>> 1b6f77ae
 
 """
 import operator
@@ -44,6 +35,11 @@
         years_dt = pd.to_datetime(years)
     return years_dt
 
+def _npdt_to_year(np_dt: np.datetime64):
+    """Convert np.datetime64 to year str"""
+    pd_dt = pd.to_datetime(np_dt)
+    return str(pd_dt.year)
+    
 def _valid_year_format(year_str):
     year_match = VALID_YEAR.match(year_str)
     if not year_match:
@@ -63,9 +59,9 @@
     -----------
     full_timeseries : xr.DataArray
         A 4D (band, time, y, x) DataArray of images.
-    start_year : datetime
+    timeseries_start : datetime
         The first year of the timeseries.
-    end_year : datetime
+    timeseries_end : datetime
         The last year of the timeseries.
     restoration_polygon : GeoDataFrame
         The spatial deliniation of the restoration event. There
@@ -142,41 +138,6 @@
         self.reference_polygons = reference_polygons
         self.restoration_polygon = restoration_polygon
         self.recovery_target_method = recovery_target_method
-<<<<<<< HEAD
-        self.disturbance_start = self._get_dist_from_frame()
-        self.restoration_start = self._get_rest_from_frame()
-        self.reference_years = self._get_ref_from_frame()
-        self.timeseries_start = self._npdt_to_year(
-            np.min(self.full_timeseries["time"].data)
-        )
-        self.timeseries_end = self._npdt_to_year(
-            np.max(self.full_timeseries["time"].data)
-        )
-
-        # Ensure dates are valid when compared to timeseries and with each other
-        self._validate_dates()
-        self._validate_recovery_target_method()
-
-        # Clip images with restoration polygon to get rid of urequired data
-        self.restoration_image_stack = composite_stack.rio.clip(
-            self.restoration_polygon.geometry.values
-        )
-        # Get the timeseries that will be used for computing recovery targets
-        self.reference_image_stack = self._get_reference_image_stack()
-        # Compute recovery target based on the passed/default method
-        self.recovery_target = self.recovery_target_method(
-            image_stack=self.reference_image_stack, reference_date=self.reference_years
-        )
-
-    full_timeseries = property(operator.attrgetter("_full_timeseries"))
-    restoration_polygon = property(operator.attrgetter("_restoration_polygon"))
-    reference_polygons = property(operator.attrgetter("_reference_polygons"))
-    recovery_target_method = property(operator.attrgetter("_recovery_target_method"))
-    disturbance_start = property(operator.attrgetter("_disturbance_start"))
-    restoration_start = property(operator.attrgetter("_restoration_start"))
-    reference_years = property(operator.attrgetter("_reference_years"))
-
-=======
 
         # Eagerly compute the dates by called properties
         # This will force errors to throw early before init is complete
@@ -191,7 +152,6 @@
     def full_timeseries(self) -> xr.DataArray:
         return self._full_timeseries
     
->>>>>>> 1b6f77ae
     @full_timeseries.setter
     def full_timeseries(self, t) -> None:
         """ full_timeseries setter. 
@@ -213,17 +173,16 @@
             ) from None
         self._full_timeseries = t
 
-<<<<<<< HEAD
-=======
-    @property
-    def end_year(self) -> np.datetime64:
+    @property
+    def timeseries_end(self) -> np.datetime64:
         """The final year of the timeseries"""
-        return pd.to_datetime(self.full_timeseries["time"].max().data)
-    
-    @property
-    def start_year(self) -> np.datetime64:
+
+        return _npdt_to_year(np.max(self.full_timeseries["time"].data))
+    
+    @property
+    def timeseries_start(self) -> np.datetime64:
         """The first year of the timeseries"""
-        return pd.to_datetime(self.full_timeseries["time"].min().data)
+        return _npdt_to_year(np.min(self.full_timeseries["time"].data))
     
     @property
     def restoration_polygon(self) -> gpd.GeoDataFrame:
@@ -238,7 +197,6 @@
         """
         return self._restoration_polygon
     
->>>>>>> 1b6f77ae
     @restoration_polygon.setter
     def restoration_polygon(self, rp) -> None:
         """ restoration_polygon setter.
@@ -276,8 +234,6 @@
 
         self._restoration_polygon = rp
 
-<<<<<<< HEAD
-=======
     
     @property
     def reference_polygons(self) -> gpd.GeoDataFrame:
@@ -291,7 +247,6 @@
         """
         return self._reference_polygons
     
->>>>>>> 1b6f77ae
     @reference_polygons.setter
     def reference_polygons(self, refp) -> None:
         """ reference_polygons setter.
@@ -320,15 +275,12 @@
                 ) from None
         self._reference_polygons = refp
 
-<<<<<<< HEAD
-=======
     
     @property
     def recovery_target_method(self) -> Callable:
         """Method used to compute recovery targets for the RestorationArea"""
         return self._recovery_target_method
     
->>>>>>> 1b6f77ae
     @recovery_target_method.setter
     def recovery_target_method(self, rtm) -> None:
         """ recovery_target_method setter.
@@ -362,43 +314,6 @@
     def recovery_target(self) -> xr.DataArray:
         """Recovery target of the RestorationArea.
 
-<<<<<<< HEAD
-    @disturbance_start.setter
-    def disturbance_start(self, ds):
-        RestorationArea._valid_year_format(ds)
-        self._disturbance_start = ds
-
-    @restoration_start.setter
-    def restoration_start(self, rs):
-        RestorationArea._valid_year_format(rs)
-        self._restoration_start = rs
-
-    @reference_years.setter
-    def reference_years(self, refys):
-        if not isinstance(refys, (list, tuple)):
-            raise ValueError("Reference years must be a list or tuple")
-        if len(refys) != 2:
-            raise ValueError(
-                f"Iterable of reference years must contain exactly 2 years (given {len(refys)})"
-            )
-        for year in refys:
-            RestorationArea._valid_year_format(year)
-        self._reference_years = refys
-
-    def _get_dist_from_frame(self):
-        rest_dates = pd.DataFrame(self.restoration_polygon.drop(columns="geometry"))
-        try:
-            disturbance_start = rest_dates.iloc[:, 0][0]
-        except IndexError:
-            raise ValueError(
-                "Missing disturbance start year. Please ensure the 1st column of the restoration polygon's "
-                " attribute table contains the disturbance window start year. "
-            )
-        return str(disturbance_start)
-
-    def _get_rest_from_frame(self):
-        rest_dates = pd.DataFrame(self.restoration_polygon.drop(columns="geometry"))
-=======
         The recovery targets of the RestorationArray provided in
         an xarray.DataArray. The targets are computed using the
         recovery_target_method and based on either historic conditions
@@ -436,7 +351,7 @@
                 )
             if not self.full_timeseries.satts.contains_temporal(_str_to_dt(self._disturbance_start)):
                 raise ValueError(
-                    f"Disturbance start year { self._disturbance_start} not within timeseries range of {self.start_year}-{self.end_year}."
+                    f"Disturbance start year { self._disturbance_start} not within timeseries range of {self.timeseries_start}-{self.timeseries_end}."
                 )
         return self._disturbance_start
 
@@ -465,7 +380,7 @@
                 )
             if not self.full_timeseries.satts.contains_temporal(_str_to_dt(self._restoration_start)):
                 raise ValueError(
-                    f"Restoration start year { self._restoration_start} not within timeseries range of {self.start_year}-{self.end_year}."
+                    f"Restoration start year { self._restoration_start} not within timeseries range of {self.timeseries_start}-{self.timeseries_end}."
                 )
         return self._restoration_start
     
@@ -497,7 +412,7 @@
                 )
             if not self.full_timeseries.satts.contains_temporal(_str_to_dt(self._reference_years)):
                 raise ValueError(
-                    f"Reference years { self._reference_years} not within timeseries range of {self.start_year}-{self.end_year}."
+                    f"Reference years { self._reference_years} not within timeseries range of {self.timeseries_start}-{self.timeseries_end}."
                 )
         return self._reference_years
     
@@ -561,25 +476,15 @@
     def _get_rest_from_frame(self):
         """ Get and validate restoration start year from restoration_polygon. """
         rest_dates = pd.DataFrame(self.restoration_polygon.drop(columns='geometry'))
->>>>>>> 1b6f77ae
         try:
             restoration_start = rest_dates.iloc[:, 1][0]
         except IndexError:
-<<<<<<< HEAD
-            raise ValueError(
-                "Missing restoration start year. Please ensure the 2nd column of the restoration polygon's "
-                " attribute table contains the restoration window start year. "
-            )
-        return str(disturbance_start)
-
-=======
             raise ValueError("Missing restoration start year. Please ensure the 2nd column of the restoration polygon's "
                              " attribute table contains the restoration window start year. ")
         rest_start_str = str(restoration_start)
         rest_start_str = _valid_year_format(rest_start_str)
         return rest_start_str
     
->>>>>>> 1b6f77ae
     def _get_ref_from_frame(self):
         """ Get and validate reference years from either restoration_polygon
         or reference_polygons. """
@@ -595,119 +500,11 @@
                     " attribute table."
                 )
         else:
-<<<<<<< HEAD
-            rest_dates = pd.DataFrame(self.restoration_polygon.drop(columns="geometry"))
-=======
             ref_dates = pd.DataFrame(self.restoration_polygon.drop(columns='geometry'))
->>>>>>> 1b6f77ae
             try:
                 ref_start = ref_dates.iloc[:, 2][0]
                 ref_end = ref_dates.iloc[:, 3][0]
             except IndexError:
-<<<<<<< HEAD
-                raise ValueError(
-                    "Missing reference years. If reference_polygons is None then "
-                    " reference years (start and end) must be provided in 3rd and 4th "
-                    "columns of the restoration polygon's attribute table."
-                )
-        return [str(disturbance_start), str(disturbance_end)]
-
-    def _validate_dates(self):
-        """Validate reference, disturbance, and restoration dates"""
-        RestorationArea.validate_year_orders(
-            self.disturbance_start, self.restoration_start, self.reference_years
-        )
-
-        for years in [
-            self.disturbance_start,
-            self.restoration_start,
-            self.reference_years,
-        ]:
-            # Check that the years are valid for the given timeseries of images
-            year_dt = RestorationArea._str_to_dt(years)
-            if not self.full_timeseries.satts.contains_temporal(year_dt):
-                raise ValueError(
-                    f"{year_dt} not contained in the range of the image stack: "
-                    f" {self.full_timeseries.time.min().data}-{self.full_timeseries.time.max().data}"
-                )
-
-    def _validate_recovery_target_method(self):
-        """Validate the recovery target method.
-
-        If reference polygons are present, ensure that the recovery
-        target method is per-polygon, not per-pixel.
-
-        Raises
-        ------
-        TypeError
-            - If reference polygons exist and recovery_target_method
-            is an instance of MedianTarget with scale == "pixel"
-
-        """
-        if self.reference_polygons is not None:
-            if isinstance(self.recovery_target_method, MedianTarget):
-                if self.recovery_target_method.scale == "pixel":
-                    raise TypeError(
-                        "Pixel scale median recovery target cannot be used with reference polygons, only polygon scale."
-                    )
-
-    def _get_reference_image_stack(self):
-        """Get reference image stack.
-
-        Reference image stack is equal to the restoration image
-        if not reference polygons are provided, or is clipped from the
-        initial full_timeseries if reference polygons are provided.
-
-        Parameters
-        ----------
-        reference_polygons : gpd.GeoDataframe
-            Reference polygons.
-        image_stack : xr.DataArray
-            4D stack of images (band, time, y, x).
-
-        Returns
-        -------
-        reference_stack : xr.DataArray
-            5D stack of clipped image data (poly_id, band, time, y, x).
-            Coordinate values for poly_id are the row number that each
-            polygon belonged to in reference_polygons.
-
-        """
-        if self.reference_polygons is None:
-            # reference stack is the same as the restoration image stack
-            reference_stack = self.restoration_image_stack
-        else:
-            # reference image stack is clipped using the reference polygons
-            # Need to make sure that each polygon is clipped seperately then stacked
-            clipped_stacks = {}
-            for i, row in self.reference_polygons.iterrows():
-                polygon_stack = self.full_timeseries.rio.clip(
-                    gpd.GeoSeries(row.geometry).values
-                )
-                clipped_stacks[i] = polygon_stack
-
-            reference_stack = xr.concat(
-                clipped_stacks.values(),
-                dim=pdIndex(clipped_stacks.keys(), name="poly_id"),
-            )
-        return reference_stack
-
-    @staticmethod
-    def _valid_year_format(year_str):
-        year_match = VALID_YEAR.match(year_str)
-        if not year_match:
-            raise ValueError(
-                f"Could not parse {year_str} into a year. "
-                "Please ensure the year is in the format 'YYYY'."
-            )
-
-    @staticmethod
-    def validate_year_orders(disturbance_start, restoration_start, reference_years):
-        if reference_years[0] > reference_years[1]:
-            raise ValueError(
-                f"Reference start year must be less than or equal to the reference end year (but {reference_years[0]} > {reference_years[1]})"
-            )
-=======
                 raise ValueError("Missing reference years. If reference_polygons is None then "
                             " reference years (start and end) must be provided in 3rd and 4th "
                             "columns of the restoration polygon's attribute table." )
@@ -716,13 +513,5 @@
         ref_end_str = str(ref_end)
         ref_start_str = _valid_year_format(ref_start_str)
         ref_end_str = _valid_year_format(ref_end_str)
->>>>>>> 1b6f77ae
-
-        return [ref_start_str, ref_end_str]
-
-
-    @staticmethod
-    def _npdt_to_year(np_dt: np.datetime64):
-        """Convert np.datetime64 to year str"""
-        pd_dt = pd.to_datetime(np_dt)
-        return str(pd_dt.year)+
+        return [ref_start_str, ref_end_str]